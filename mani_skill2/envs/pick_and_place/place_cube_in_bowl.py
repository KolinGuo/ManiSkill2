import re
from collections import OrderedDict
from pathlib import Path
from typing import Union, Dict, List, Tuple

import numpy as np
import sapien.core as sapien
from sapien.core import Pose
from transforms3d.euler import euler2quat
from transforms3d.quaternions import axangle2quat, qmult

from mani_skill2 import format_path
from mani_skill2.utils.common import random_choice
from mani_skill2.utils.io_utils import load_json
from mani_skill2.utils.registration import register_env
from mani_skill2.utils.sapien_utils import vectorize_pose, look_at
from mani_skill2.sensors.camera import (
    Camera,
    CameraConfig,
    parse_camera_cfgs,
)
from mani_skill2.utils.geometry import (
    get_axis_aligned_bbox_for_actor,
    angle_between_vec
)

from .base_env import StationaryManipulationEnv
from .pick_single import build_actor_ycb


def get_axis_aligned_bbox_for_cube(cube_actor):
    assert len(cube_actor.get_collision_shapes()) == 1, "More than 1 collision"

    cube_corners = np.array(
        [[-1, -1, -1], [-1, -1, 1], [-1, 1, -1], [-1, 1, 1],
         [1, -1, -1], [1, -1, 1], [1, 1, -1], [1, 1, 1]], dtype='float64'
    )
    cube_corners *= cube_actor.get_collision_shapes()[0].geometry.half_lengths
    mat = cube_actor.get_pose().to_transformation_matrix()
    world_corners = cube_corners @ mat[:3, :3].T + mat[:3, 3]
    mins = np.min(world_corners, 0)
    maxs = np.max(world_corners, 0)

    return mins, maxs


@register_env("PlaceCubeInBowl-v0", max_episode_steps=200)
@register_env("PlaceCubeInBowl-v1", max_episode_steps=50, extra_state_obs=True)
@register_env("PlaceCubeInBowl-v2", max_episode_steps=50, extra_state_obs=True,
              fix_init_bowl_pos=True, dist_cube_bowl=0.15)
@register_env("PlaceCubeInBowl-v3", max_episode_steps=50, extra_state_obs=True,
              fix_init_bowl_pos=True, dist_cube_bowl=0.15,
              reward_mode="dense_v2",
              no_robot_static_checks=True, success_needs_ungrasp=True)
@register_env("PlaceCubeInBowl-v4", max_episode_steps=50, extra_state_obs=True,
              fix_init_bowl_pos=True, dist_cube_bowl=0.15,
              reward_mode="dense_v2",
              no_static_checks=True, success_needs_ungrasp=True,
              check_collision_during_init=False)
@register_env("PlaceCubeInBowlStaged-v2",
              max_episode_steps=50, extra_state_obs=True,
              fix_init_bowl_pos=True, dist_cube_bowl=0.15,
              reward_mode="sparse_staged", stage_obs=True)
@register_env("PlaceCubeInBowlStagedNoStatic-v2",
              max_episode_steps=50, extra_state_obs=True,
              fix_init_bowl_pos=True, dist_cube_bowl=0.15,
              reward_mode="sparse_staged", stage_obs=True,
              no_static_checks=True)
@register_env("PlaceCubeInBowlStaged-v3",
              max_episode_steps=50, extra_state_obs=True,
              fix_init_bowl_pos=True, dist_cube_bowl=0.15,
              reward_mode="sparse_staged_v2", stage_obs=True,
              no_robot_static_checks=True)
@register_env("PlaceCubeInBowlStaged-v4",
              max_episode_steps=50, extra_state_obs=True,
              fix_init_bowl_pos=True, dist_cube_bowl=0.15,
              reward_mode="sparse_staged_v2", stage_obs=True,
              no_robot_static_checks=True, stage2_check_stage1=False)
#@register_env("PlaceCubeInBowlStaged-v5",
#              max_episode_steps=50, extra_state_obs=True,
#              fix_init_bowl_pos=True, dist_cube_bowl=0.15,
#              reward_mode="sparse_staged_v2", stage_obs=True,
#              no_robot_static_checks=True, stage2_check_stage1=False,
#              no_reaching_reward_in_stage2=True)
@register_env("PlaceCubeInBowlStaged-v6",
              max_episode_steps=50, extra_state_obs=True,
              fix_init_bowl_pos=True, dist_cube_bowl=0.15,
              reward_mode="sparse_staged_v3", stage_obs=True,
              no_robot_static_checks=True, stage2_check_stage1=False,
              success_needs_ungrasp=True)
@register_env("PlaceCubeInBowlStaged-v7",
              max_episode_steps=50, extra_state_obs=True,
              fix_init_bowl_pos=True, dist_cube_bowl=0.15,
              reward_mode="sparse_staged_v3", stage_obs=True,
              no_static_checks=True, stage2_check_stage1=False,
              success_needs_ungrasp=True, check_collision_during_init=False)
class PlaceCubeInBowlEnv(StationaryManipulationEnv):
    DEFAULT_ASSET_ROOT = "{ASSET_DIR}/mani_skill2_ycb"
    DEFAULT_MODEL_JSON = "info_pick_v0.json"

    SUPPORTED_IMAGE_OBS_MODES = ("hand_base", "sideview")
    SUPPORTED_REWARD_MODES = ("dense", "dense_v2", "sparse", "sparse_staged",
                              "sparse_staged_v2", "sparse_staged_v3",
                              "grounded_sam_sparse_staged_v3")

    def __init__(self, *args,
                 asset_root: str = None,
                 model_json: str = None,
                 model_ids: List[str] = ('024_bowl'),
                 image_obs_mode=None,
                 obj_init_rot_z=True,
                 obj_init_rot=0,
                 extra_state_obs=False,
                 fix_init_bowl_pos=False,
                 dist_cube_bowl=0.2,
                 stage_obs=False,
                 tcp_to_cube_dist_thres=0.015,
                 check_collision_during_init=True,
                 no_static_checks=False,
                 no_robot_static_checks=False,
                 stage2_check_stage1=True,
                 no_reaching_reward_in_stage2=False,
                 success_needs_ungrasp=False,
                 ungrasp_sparse_reward=False,
                 ungrasp_reward_scale=1.0,
<<<<<<< HEAD
                 gsam_track_cfg={},
=======
                 real_setup=False,
>>>>>>> e7369a53
                 **kwargs):
        if asset_root is None:
            asset_root = self.DEFAULT_ASSET_ROOT
        self.asset_root = Path(format_path(asset_root))

        if model_json is None:
            model_json = self.DEFAULT_MODEL_JSON
        # NOTE(jigu): absolute path will overwrite asset_root
        model_json = self.asset_root / format_path(model_json)

        self.model_db: Dict[str, Dict] = load_json(model_json)

        if isinstance(model_ids, str):
            model_ids = [model_ids]
        if len(model_ids) == 0:
            model_ids = sorted(self.model_db.keys())
        assert len(model_ids) > 0, model_json
        self.model_ids = model_ids

        self.model_id = model_ids[0]
        self.model_scale = None
        self.model_bbox_size = None

        self.obj_init_rot_z = obj_init_rot_z
        self.obj_init_rot = obj_init_rot
        self.cube_half_size = np.array([0.02] * 3, np.float32)

        self.stage_obs = stage_obs
        self.num_stages = 3
        self.current_stage = np.zeros(self.num_stages).astype(bool)
        self.tcp_to_cube_dist_thres = tcp_to_cube_dist_thres
        self.extra_state_obs = extra_state_obs
        self.fix_init_bowl_pos = fix_init_bowl_pos
        self.dist_cube_bowl = dist_cube_bowl
        self.check_collision_during_init = check_collision_during_init

        # Debug success evaluation and reward
        self.no_static_checks = no_static_checks
        self.no_robot_static_checks = no_robot_static_checks
        self.stage2_check_stage1 = stage2_check_stage1
        self.no_reaching_reward_in_stage2 = no_reaching_reward_in_stage2
        self.success_needs_ungrasp = success_needs_ungrasp
        self.ungrasp_sparse_reward = ungrasp_sparse_reward
        self.ungrasp_reward_scale = ungrasp_reward_scale

        self.pmodel = None

<<<<<<< HEAD
=======
        self.grounded_sam = None
        
        self.real_setup = real_setup

>>>>>>> e7369a53
        self._check_assets()

        ### Grounded-SAM related ###
        self.use_grounded_sam = "grounded_sam" in kwargs.get(
            "reward_mode", self.SUPPORTED_REWARD_MODES[0]
        )
        if self.use_grounded_sam:
            self._initialize_grounded_sam(**gsam_track_cfg)
            self.recent_sam_obs = None
            self.sam_current_stage = np.zeros(self.num_stages).astype(bool)

        # Image obs mode
        if image_obs_mode is None:
            image_obs_mode = self.SUPPORTED_IMAGE_OBS_MODES[0]
        if image_obs_mode not in self.SUPPORTED_IMAGE_OBS_MODES:
            raise NotImplementedError("Unsupported image obs mode: {}".format(image_obs_mode))
        self._image_obs_mode = image_obs_mode
        if self.real_setup:
            assert self._image_obs_mode == "sideview"

        self.max_episode_steps = 50  # FIXME: maybe unnecessary

        super().__init__(*args, **kwargs)

    def _check_assets(self):
        models_dir = self.asset_root / "models"
        for model_id in self.model_ids:
            model_dir = models_dir / model_id
            if not model_dir.exists():
                raise FileNotFoundError(
                    f"{model_dir} is not found."
                    "Please download (ManiSkill2) YCB models:"
                    "`python -m mani_skill2.utils.download_asset ycb`."
                )

            collision_file = model_dir / "collision.obj"
            if not collision_file.exists():
                raise FileNotFoundError(
                    "convex.obj has been renamed to collision.obj. "
                    "Please re-download YCB models."
                )

    def _load_model(self):
        density = self.model_db[self.model_id].get("density", 1000)
        self.bowl = build_actor_ycb(
            self.model_id,
            self._scene,
            scale=self.model_scale,
            density=density,
            root_dir=self.asset_root,
        )
        self.bowl.name = self.model_id

    def reset(self, seed=None, reconfigure=False,
              model_id=None, model_scale=None):
        # reset stage obs
        self.current_stage = np.zeros(self.num_stages).astype(bool)
        if self.use_grounded_sam:
            self.recent_sam_obs = None
            self.sam_current_stage = np.zeros(self.num_stages).astype(bool)

        self._prev_actor_poses = {}
        self.set_episode_rng(seed)
        _reconfigure = self._set_model(model_id, model_scale)
        reconfigure = _reconfigure or reconfigure

        return super().reset(seed=self._episode_seed, reconfigure=reconfigure)

    def _set_model(self, model_id, model_scale):
        """Set the model id and scale. If not provided, choose one randomly."""
        reconfigure = False

        if model_id is None:
            model_id = random_choice(self.model_ids, self._episode_rng)
        if model_id != self.model_id:
            self.model_id = model_id
            reconfigure = True

        if model_scale is None:
            model_scales = self.model_db[self.model_id].get("scales")
            if model_scales is None:
                model_scale = 1.0
            else:
                model_scale = random_choice(model_scales, self._episode_rng)
        if model_scale != self.model_scale:
            self.model_scale = model_scale
            reconfigure = True

        model_info = self.model_db[self.model_id]
        if "bbox" in model_info:
            bbox = model_info["bbox"]
            bbox_size = np.array(bbox["max"]) - np.array(bbox["min"])
            self.model_bbox_size = bbox_size * self.model_scale
        else:
            self.model_bbox_size = None

        return reconfigure

    def _get_init_z(self):
        bbox_min = self.model_db[self.model_id]["bbox"]["min"]
        return -bbox_min[2] * self.model_scale + 0.05

    def _load_actors(self):
        self._add_ground(render=self.bg_name is None)
        self._load_model()
        self.bowl.set_damping(0.1, 0.1)
        self.cube = self._build_cube(self.cube_half_size,
                                     color=(0, 1, 0), name="cube")

    def _settle(self, t):
        sim_steps = int(self.sim_freq * t)
        for _ in range(sim_steps):
            self._scene.step()

    def _initialize_bowl_actors(self):
        # The object will fall from a certain height
        if self.real_setup:
            xy = self._episode_rng.uniform([0.4, -0.4], [0.7, 0.0], [2])
            # print(xy)
        elif self.fix_init_bowl_pos:
            xy = self._episode_rng.uniform([-0.1, -0.05], [0, 0.05], [2])
        else:
            xy = self._episode_rng.uniform(-0.1, 0.1, [2])
        z = self._get_init_z()
        p = np.hstack([xy, z])
        q = [1, 0, 0, 0]

        # Rotate along z-axis
        if self.obj_init_rot_z:
            ori = self._episode_rng.uniform(0, 2 * np.pi)
            q = euler2quat(0, 0, ori)

        # Rotate along a random axis by a small angle
        if self.obj_init_rot > 0:
            axis = self._episode_rng.uniform(-1, 1, 3)
            axis = axis / max(np.linalg.norm(axis), 1e-6)
            ori = self._episode_rng.uniform(0, self.obj_init_rot)
            q = qmult(q, axangle2quat(axis, ori, True))
        self.bowl.set_pose(Pose(p, q))

        # Move the robot far away to avoid collision
        # The robot should be initialized later
        self.agent.robot.set_pose(Pose([-10, 0, 0]))

        # Lock rotation around x and y
        self.bowl.lock_motion(0, 0, 0, 1, 1, 0)
        self._settle(0.5)

        # Unlock motion
        self.bowl.lock_motion(0, 0, 0, 0, 0, 0)
        # NOTE(jigu): Explicit set pose to ensure the actor does not sleep
        self.bowl.set_pose(self.bowl.pose)
        self.bowl.set_velocity(np.zeros(3))
        self.bowl.set_angular_velocity(np.zeros(3))
        self._settle(0.5)

        # Some objects need longer time to settle
        lin_vel = np.linalg.norm(self.bowl.velocity)
        ang_vel = np.linalg.norm(self.bowl.angular_velocity)
        if lin_vel > 1e-3 or ang_vel > 1e-2:
            self._settle(0.5)

    def _initialize_actors(self, cube_ori=None):
        """cubeA_ori is the angle from bowl to A"""
        self._initialize_bowl_actors()

        if not self.real_setup:
            if cube_ori is None:
                # cube_ori = self._episode_rng.uniform(-np.pi/4, np.pi*3/4)
                cube_ori = self._episode_rng.uniform(0, 2 * np.pi)
            cube_xy = self.bowl.pose.p[:2] + \
                [np.cos(cube_ori) * self.dist_cube_bowl,
                np.sin(cube_ori) * self.dist_cube_bowl]
        else:
            dist_cube_bowl = self._episode_rng.uniform(0.15, 0.3)
            cube_ori = self._episode_rng.uniform(np.pi, 2 * np.pi)
            cube_xy = self.bowl.pose.p[:2] + \
                [np.cos(cube_ori) * dist_cube_bowl,
                np.sin(cube_ori) * dist_cube_bowl]
            cube_xy[0] = np.clip(cube_xy[0], 0.3, None)

        cube_q = [1, 0, 0, 0]
        if self.obj_init_rot_z:
            cube_q = euler2quat(0, 0, self._episode_rng.uniform(0, 2 * np.pi))
        z = self.cube_half_size[2]
        cube_pose = Pose([cube_xy[0], cube_xy[1], z], cube_q)

        self.cube.set_pose(cube_pose)

    def _check_collision(self, num_steps=5) -> bool:
        for _ in range(num_steps):
            self._scene.step()

        lin_vel = np.linalg.norm(self.bowl.velocity)
        ang_vel = np.linalg.norm(self.bowl.angular_velocity)
        return lin_vel > 1e-3 or ang_vel > 1e-2

    def _initialize_agent(self):
        super()._initialize_agent()
        if self.real_setup:
            self.agent.robot.set_pose(Pose([0.0, 0.0, 0.1]))

        if self.pmodel is None:
            self.pmodel = self.agent.robot.create_pinocchio_model()
            self.ee_link_idx = self.agent.robot.get_links().index(self.tcp)

        # Set agent qpos to be at grasping cube position #
        # Build grasp pose
        cube_pose = self.cube.pose.to_transformation_matrix()
        cube_pos = cube_pose[:3, -1]
        if self.control_mode == "pd_ee_delta_pos":  # ee position control
            cur_ee_pose = self.tcp.pose
            T_world_ee_poses = [Pose(cube_pos, cur_ee_pose.q)]
        else:
            # Get the cube axis that has larger angle with cube_to_bowl
            cube_x_axis, cube_y_axis = cube_pose[:3, 0], cube_pose[:3, 1]
            cube_to_bowl = self.bowl.pose.p - cube_pos
            ang_cube_x = angle_between_vec(cube_to_bowl, cube_x_axis)
            ang_cube_x = min(ang_cube_x, np.pi - ang_cube_x)
            ang_cube_y = angle_between_vec(cube_to_bowl, cube_y_axis)
            ang_cube_y = min(ang_cube_y, np.pi - ang_cube_y)
            if ang_cube_x > ang_cube_y:
                closing = cube_x_axis
            else:
                closing = cube_y_axis

            T_world_ee_poses = [
                self.agent.build_grasp_pose([0, 0, -1], closing, cube_pos),
                self.agent.build_grasp_pose([0, 0, -1], -closing, cube_pos),
            ]
        T_world_robot = self.agent.robot.pose
        T_robot_ee_poses = [T_world_robot.inv().transform(T_we)
                            for T_we in T_world_ee_poses]

        # Compute IK
        cur_robot_qpos = self.agent.robot.get_qpos()
        for T_robot_ee in T_robot_ee_poses:
            qpos, success, error = self.pmodel.compute_inverse_kinematics(
                self.ee_link_idx, T_robot_ee,
                initial_qpos=cur_robot_qpos,
                max_iterations=100
            )

            # NOTE: Open gripper (currently, xarm7 gripper is opened at q_min)
            if 'panda' in self.robot_uid:
                open_gripper_q_idx = 1  # the "open" qlimit index of the gripper
            elif 'xarm' in self.robot_uid:
                open_gripper_q_idx = 0
            else:
                raise NotImplementedError()
            qpos[-2:] = self.agent.robot.get_qlimits()[-2:, open_gripper_q_idx]

            if (not self.check_collision_during_init) and success:
                self.robot_grasp_cube_qpos = qpos
                break
            elif self.check_collision_during_init:
                # NOTE: turn off check collision, can lead to weird placement
                if not success:  # No feasible IK
                    continue

                # Check collision
                self.agent.robot.set_qpos(qpos)  # set to target qpos
                if not self._check_collision():
                    self.robot_grasp_cube_qpos = qpos
                    self.agent.robot.set_qpos(cur_robot_qpos)  # Reset qpos
                    break
        else:
            print("[ENV] No successful grasp pose found!")
            # Attempt to reset bowl/cube position
            self._initialize_actors()
            self._initialize_agent()

    def _initialize_task(self, max_trials=100, verbose=False):
        bowl_pos = self.bowl.pose.p

        self.goal_pos = bowl_pos + [0, 0, 0.05]

    def _get_obs_extra(self) -> OrderedDict:
        # Update goal_pos in case the bowl moves
        self.goal_pos = self.bowl.pose.p + [0, 0, 0.05]

        obs = OrderedDict(
            tcp_pose=vectorize_pose(self.tcp.pose),
            goal_pos=self.goal_pos,
        )
        if self._obs_mode in ["state", "state_dict"]:
            obs.update(
                tcp_to_goal_pos=self.goal_pos - self.tcp.pose.p,
                cube_pose=vectorize_pose(self.cube.pose),
                tcp_to_cube_pos=self.cube.pose.p - self.tcp.pose.p,
                cube_to_goal_pos=self.goal_pos - self.cube.pose.p,
            )
            if self.extra_state_obs:
                obs.update(
                    bowl_pose=vectorize_pose(self.bowl.pose),
                    tcp_to_bowl_pos=self.bowl.pose.p - self.tcp.pose.p,
                    cube_to_bowl_pos=self.bowl.pose.p - self.cube.pose.p,
                    cube_bbox=np.hstack(
                        get_axis_aligned_bbox_for_cube(self.cube)
                    ),
                    bowl_bbox=np.hstack(
                        get_axis_aligned_bbox_for_actor(self.bowl)
                    ),
                )
<<<<<<< HEAD
        if self.stage_obs:
            # NOTE: this comes one-step later than evaluate/reward
            if self.use_grounded_sam:
                obs.update(stage=self.sam_current_stage.astype(float))
            else:
                obs.update(stage=self.current_stage.astype(float))
=======
            if self.stage_obs:
                obs.update(
                    stage=self.current_stage.astype(float)
                )
        # print("goal", self.goal_pos)
        # print("bowl", self.bowl.pose)
        # print("cube", self.cube.pose)
>>>>>>> e7369a53
        return obs

    def check_cube_inside(self, bowl_bbox=None, cube_bbox=None):
        """Check if the cube is placed inside the bowl"""
        if bowl_bbox is not None and cube_bbox is not None:
            bowl_mins, bowl_maxs = bowl_bbox
            cube_mins, cube_maxs = cube_bbox
        else:
            bowl_mins, bowl_maxs = get_axis_aligned_bbox_for_actor(self.bowl)
            cube_mins, cube_maxs = get_axis_aligned_bbox_for_cube(self.cube)

        # For xy axes, cube need to be inside bowl
        # For z axis, cube_z_max can be greater than bowl_z_max
        #   by its half_length
        if bowl_mins[0] <= cube_mins[0] and cube_maxs[0] <= bowl_maxs[0] and \
           bowl_mins[1] <= cube_mins[1] and cube_maxs[1] <= bowl_maxs[1] and \
           bowl_mins[2] <= cube_mins[2] and \
           cube_maxs[2] <= bowl_maxs[2] + self.cube_half_size.max():
            return True

        return False

    def check_robot_static(self, thresh=0.2):
        # Assume that the last two DoF is gripper
        qvel = self.agent.robot.get_qvel()[:-2]
        return np.max(np.abs(qvel)) <= thresh

    def check_actor_static(self, actor: sapien.Actor,
                           max_v=None, max_ang_v=None):
        """Check whether the actor is static by finite difference.
        Note that the angular velocity is normalized by pi due to legacy issues
        """
        from mani_skill2.utils.geometry import angle_distance

        pose = actor.get_pose()

        if self._elapsed_steps <= 1:
            flag_v = (max_v is None) or (
                np.linalg.norm(actor.get_velocity()) <= max_v
            )
            flag_ang_v = (max_ang_v is None) or (
                np.linalg.norm(actor.get_angular_velocity()) <= max_ang_v
            )
        else:
            prev_actor_pose = self._prev_actor_poses[actor.name]
            dt = 1.0 / self._control_freq
            flag_v = (max_v is None) or (
                np.linalg.norm(pose.p - prev_actor_pose.p) <= max_v * dt
            )
            flag_ang_v = (max_ang_v is None) or (
                angle_distance(prev_actor_pose, pose) <= max_ang_v * dt
            )

        # CAUTION: carefully deal with it for MPC
        self._prev_actor_poses[actor.name] = pose
        return flag_v and flag_ang_v

    def evaluate(self, **kwargs):
        is_cube_inside = self.check_cube_inside()
        is_robot_static = self.check_robot_static()
        is_cube_static = self.check_actor_static(self.cube,
                                                 max_v=0.1, max_ang_v=0.2)
        is_bowl_static = self.check_actor_static(self.bowl,
                                                 max_v=0.1, max_ang_v=0.2)
        z_axis_world = np.array([0, 0, 1])
        bowl_up_axis = self.bowl.get_pose().to_transformation_matrix()[:3, :3]\
                     @ z_axis_world
        is_bowl_upwards = abs(angle_between_vec(bowl_up_axis,
                                                z_axis_world)) < 0.1*np.pi
        is_cube_grasped = self.agent.check_grasp(self.cube)
        eval_dict = dict(
            is_cube_grasped=is_cube_grasped,
            is_cube_inside=is_cube_inside,
            is_robot_static=is_robot_static,
            is_cube_static=is_cube_static,
            is_bowl_static=is_bowl_static,
            is_bowl_upwards=is_bowl_upwards,
            success=(is_cube_inside and is_robot_static and
                     is_cube_static and is_bowl_static and is_bowl_upwards),
        )
        eval_dict.update(self.get_cost())

        if self.no_robot_static_checks:
            eval_dict["success"] = (is_cube_inside and is_cube_static and
                                    is_bowl_static and is_bowl_upwards)
        elif self.no_static_checks:
            eval_dict["success"] = is_cube_inside and is_bowl_upwards

        if self.success_needs_ungrasp:
            eval_dict["success"] = eval_dict["success"] and (not is_cube_grasped)

        if "sparse_staged" in self._reward_mode:
            self.current_stage = self.get_current_stage(eval_dict)

            eval_dict.update(dict(
                in_stage1=self.current_stage[0],
                in_stage2=self.current_stage[1],
            ))

        return eval_dict

    def get_cost(self) -> dict:
        ''' Calculate the current costs and return a dict '''
        cost = {}

        tcp_to_cube_pos = self.cube.pose.p - self.tcp.pose.p
        tcp_to_cube_dist = np.linalg.norm(tcp_to_cube_pos)
        cost["tcp_to_cube_dist"] = tcp_to_cube_dist

        cube_to_goal_dist = np.linalg.norm(self.goal_pos - self.cube.pose.p)
        cost["cube_to_goal_dist"] = cube_to_goal_dist

        return cost

    def compute_dense_reward(self, info, **kwargs):
        reward = 0.0

        if info["success"]:
            reward += 5
            return reward

        tcp_to_cube_dist = info["tcp_to_cube_dist"]
        reaching_reward = 1 - np.tanh(5 * tcp_to_cube_dist)
        reward += reaching_reward

        is_grasped = info["is_cube_grasped"]
        reward += 1 if is_grasped else 0.0

        if is_grasped:
            cube_to_goal_dist = info["cube_to_goal_dist"]
            place_reward = 1 - np.tanh(5 * cube_to_goal_dist)
            reward += place_reward
        # static reward
        elif info["is_cube_inside"]:
            qvel = self.agent.robot.get_qvel()[:-2]
            static_reward = 1 - np.tanh(5 * np.linalg.norm(qvel))
            reward += static_reward + 2

        return reward

    def compute_dense_reward_v2(self, info, **kwargs):
        reward = 0.0

        if info["success"]:
            reward = 10.0
            return reward

        if info["is_cube_inside"] and info["is_bowl_upwards"]:
            reward = 5.0

            # ungrasp reward
            if self.ungrasp_sparse_reward and (not info["is_cube_grasped"]):
                reward += 1.0
            elif not self.ungrasp_sparse_reward:
                max_gripper_width = self.agent.robot.get_qlimits()[-2:, -1].sum()
                gripper_width = self.agent.robot.get_qpos()[-2:].sum()
                reward += gripper_width / max_gripper_width * self.ungrasp_reward_scale
        else:
            tcp_to_cube_dist = info["tcp_to_cube_dist"]
            reaching_reward = 1 - np.tanh(5 * tcp_to_cube_dist)
            reward += reaching_reward

            if info["is_cube_grasped"]:
                reward += 1.0
                cube_to_goal_dist = info["cube_to_goal_dist"]
                place_reward = 1 - np.tanh(5 * cube_to_goal_dist)
                reward += place_reward

        return reward

    def compute_staged_reward(self, info, **kwargs) -> float:
        reward = 0.0

        if info["success"]:
            reward += self.num_stages
            return reward

        if self.current_stage[0]:
            reward += 1
        if self.current_stage[1]:
            reward += 1

        return reward

    def compute_staged_reward_v2(self, info, **kwargs) -> float:
        reward = 0.0

        if info["success"]:
            reward += self.num_stages + 1
            return reward

        if not (self.no_reaching_reward_in_stage2 and self.current_stage[1]):
            tcp_to_cube_dist = info["tcp_to_cube_dist"]
            reaching_reward = 1 - np.tanh(5 * tcp_to_cube_dist)
            reward += reaching_reward

        if self.current_stage[0]:
            reward += 1
        if self.current_stage[1]:
            reward += 1 if not self.no_reaching_reward_in_stage2 else 2

        return reward

    def compute_staged_reward_v3(
        self, info, current_stage=None, **kwargs
    ) -> float:
        reward = 0.0

        if info["success"]:
            reward = (self.num_stages - 1) * 5.0
            return reward

        if current_stage is None:
            current_stage = self.current_stage

        tcp_to_cube_dist = info["tcp_to_cube_dist"]
        if current_stage[0]:  # tcp close to cube
            reward = 1.0

        if current_stage[1]:  # is_cube_inside and is_bowl_upwards
            reward = 5.0

            # ungrasp reward
            max_gripper_width = self.agent.robot.get_qlimits()[-2:, -1].sum()
            gripper_width = self.agent.robot.get_qpos()[-2:].sum()
            reward += gripper_width / max_gripper_width
        else:
            reaching_reward = 1 - np.tanh(5 * tcp_to_cube_dist)
            reward += reaching_reward

        return reward

    def get_state(self) -> np.ndarray:
        state = super().get_state()
        return np.hstack([state, self.goal_pos,
                          self.current_stage.astype(float)])

    def set_state(self, state):
        self.current_stage = state[-self.num_stages:].astype(bool)
        self.goal_pos = state[-3-self.num_stages:-self.num_stages]
        super().set_state(state[:-3-self.num_stages])
        self._prev_actor_poses = {
            self.cube.name: self.cube.get_pose(),
            self.bowl.name: self.bowl.get_pose(),
        }

    ### Grounded-SAM related ###
    def _initialize_grounded_sam(
        self, aot_max_len_long_term=2,
        predict_gap=10,
        prompt_with_robot_arm=True, device="cuda",
        voxel_downsample_size=0.005, nb_neighbors=20, std_ratio=0.005,
        **kwargs
    ):
        """
        :param predict_gap: run grounded_sam per predict_gap frames
                            use mask tracking for the rest
        """
        from grounded_sam_track import GroundedSAMTrack

        self.env_object_texts = ["green cube", "red bowl"]

        self.grounded_sam_track = GroundedSAMTrack(
            aot_max_len_long_term=aot_max_len_long_term,
            predict_gap=predict_gap,
            prompt_with_robot_arm=prompt_with_robot_arm,
            device=device,
            **kwargs
        )

        # For _process_pts
        self.voxel_downsample_size = voxel_downsample_size
        self.nb_neighbors = nb_neighbors
        self.std_ratio = std_ratio

    def get_current_stage(self, info, current_stage=None):
        if current_stage is None:
            current_stage = self.current_stage

        tcp_to_cube_dist = info["tcp_to_cube_dist"]
        is_cube_inside = info["is_cube_inside"]
        is_bowl_upwards = info["is_bowl_upwards"]
        success = info["success"]

        if tcp_to_cube_dist < self.tcp_to_cube_dist_thres:
            current_stage[0] = True
        if (self.stage2_check_stage1 and
                current_stage[0] and is_cube_inside):
            current_stage[1] = True
        elif (not self.stage2_check_stage1 and
                is_cube_inside and is_bowl_upwards):
            current_stage[1] = True
        if success:
            current_stage[-1] = True
        return current_stage

    @staticmethod
    def _process_pts(
        pts_lst: Union[np.ndarray, List[np.ndarray]],
        voxel_downsample_size, nb_neighbors, std_ratio
    ) -> Union[np.ndarray, List[np.ndarray]]:
        from pyrl.utils.lib3d import np2pcd

        if isinstance(pts_lst, np.ndarray):
            pts_lst = [pts_lst]

        ret_pts_lst = []
        for pts in pts_lst:
            pcd = np2pcd(pts)
            if voxel_downsample_size is not None:
                pcd = pcd.voxel_down_sample(voxel_size=voxel_downsample_size)
            pcd_filter, inlier_inds = pcd.remove_statistical_outlier(
                nb_neighbors=nb_neighbors, std_ratio=std_ratio
            )
            ret_pts_lst.append(np.asarray(pcd_filter.points))

        if len(ret_pts_lst) == 1:
            return ret_pts_lst[0]

        return ret_pts_lst

    def get_obs(self) -> OrderedDict:
        """Store following observation to self.recent_sam_obs if using grounded_sam
        :return sam_rgb_images: a [n_cams, 512, 512, 3] np.uint8 np.ndarray
        :return sam_xyz_images: a [n_cams, 512, 512, 3] np.float32 np.ndarray
                                per-pixel xyz coordinates in world frame
        :return sam_xyz_masks: a [n_cams, 512, 512] np.bool np.ndarray
                               per-pixel valid mask
                               (in front of the far plane of camera frustum)
        :return pred_masks: predicted mask for sam_rgb_images,
                            a [n_cams, 512, 512] np.uint8 np.ndarray
                            mask value is index+1 in object_texts
        :return pred_phrases: a list of n_cams [n_boxes] list of pred_phrases
        :return boxes_filt: a list of n_cams[n_boxes, 4] np.ndarray
        :return object_pcds: {object_text: object_pcd}
                             object_pcd is a [n_pts, 3] np.ndarray
        :return object_filt_pcds: filtered points, {object_text: object_pcd}
                                  object_pcd is a [n_pts, 3] np.ndarray
        """
        obs = super().get_obs()

        # Store grounded_sam image observation
        if self.use_grounded_sam:
            # Render observation for grounded_sam_track
            kwargs = {}
            # Already rendered grounded_sam image views
            if (self._obs_mode == "image"
                    and self._image_obs_mode != "hand_base"):
                kwargs["camera_params_dict"] = obs["camera_param"]
                kwargs["camera_captures_dict"] = obs["image"]

            rgb_images, xyz_images, xyz_masks = self._render_rgb_pcd_images(
                **kwargs
            )
            n_cams = len(rgb_images)
            self.grounded_sam_track.ensure_num_segtracker(n_cams)

            # Images are of shape [n_cams, H, W, 3]
            # Masks are of shape [n_cams, H, W]
            rgb_images = np.stack(rgb_images, axis=0)
            xyz_images = np.stack(xyz_images, axis=0)
            xyz_masks = np.stack(xyz_masks, axis=0)
            H, W = rgb_images.shape[1:-1]

            sam_obs = OrderedDict()
            sam_obs["sam_rgb_images"] = rgb_images
            sam_obs["sam_xyz_images"] = xyz_images
            sam_obs["sam_xyz_masks"] = xyz_masks

            # Run grounded_sam_track
            ret_dict = self.grounded_sam_track.predict_and_track_batch(
                rgb_images,
                [self._elapsed_steps] * n_cams,
                self.env_object_texts,
                xyz_masks,
                np.arange(n_cams)
            )
            ret_dict["pred_masks"] = np.stack(ret_dict["pred_masks"], axis=0)
            sam_obs.update(ret_dict)
            pred_masks = ret_dict["pred_masks"]  # [n_cams, H, W]

            # Extract pcd from xyz_images
            object_pcds = {}
            object_filt_pcds = {}
            for i, object_text in enumerate(self.env_object_texts):
                object_pcd = xyz_images[pred_masks == i+1]
                object_pcds[object_text] = object_pcd
                object_filt_pcds[object_text] = self._process_pts(
                    object_pcd, self.voxel_downsample_size,
                    self.nb_neighbors, self.std_ratio
                )
            sam_obs["object_pcds"] = object_pcds
            sam_obs["object_filt_pcds"] = object_filt_pcds

            self.recent_sam_obs = sam_obs

        return obs

    def get_info(self, **kwargs) -> dict:
        info = super().get_info(**kwargs)

        if self.use_grounded_sam:
            cube_pts = self.recent_sam_obs["object_filt_pcds"][self.env_object_texts[0]]
            bowl_pts = self.recent_sam_obs["object_filt_pcds"][self.env_object_texts[1]]

            # Extract cube position
            cube_pos = np.mean(cube_pts, axis=0)
            # Extract bbox from object_pts
            bowl_mins, bowl_maxs = bowl_pts.min(0), bowl_pts.max(0)
            cube_mins, cube_maxs = cube_pts.min(0), cube_pts.max(0)

            tcp_to_cube_dist = np.linalg.norm(cube_pos - self.tcp.pose.p)
            is_cube_inside = self.check_cube_inside(
                bowl_bbox=(bowl_mins, bowl_maxs),
                cube_bbox=(cube_mins, cube_maxs)
            )
            is_cube_grasped = bool(self.agent.robot.get_qpos()[-2:].sum() < 0.07)
            is_bowl_upwards = True  # NOTE: no checks, assume always True

            assert self.no_static_checks, "There are still static checks"
            sam_eval_dict = dict(
                tcp_to_cube_dist=tcp_to_cube_dist,
                is_cube_inside=is_cube_inside,
                is_cube_grasped=is_cube_grasped,
                is_bowl_upwards=is_bowl_upwards,
                success=(is_cube_inside and is_bowl_upwards
                         and (not is_cube_grasped))
            )

            if "sparse_staged" in self._reward_mode:
                self.sam_current_stage = self.get_current_stage(
                    sam_eval_dict, self.sam_current_stage
                )
                sam_eval_dict.update(
                    in_stage1=self.sam_current_stage[0],
                    in_stage2=self.sam_current_stage[1],
                )

            info.update(sam_eval_dict=sam_eval_dict)

        return info

    def get_reward(self, **kwargs):
        if self.use_grounded_sam:
            return self.compute_sparse_grounded_sam_reward(**kwargs)
        elif self._reward_mode == "sparse_staged":
            return self.compute_staged_reward(**kwargs)
        elif self._reward_mode == "sparse_staged_v2":
            return self.compute_staged_reward_v2(**kwargs)
        elif self._reward_mode == "sparse_staged_v3":
            return self.compute_staged_reward_v3(**kwargs)
        elif self._reward_mode == "dense_v2":
            return self.compute_dense_reward_v2(**kwargs)
        else:
            return super().get_reward(**kwargs)

    def compute_sparse_grounded_sam_reward(self, info, **kwargs):
        if "sparse_staged_v3" in self._reward_mode:
            reward = self.compute_staged_reward_v3(info, **kwargs)

            sam_reward = self.compute_staged_reward_v3(
                info["sam_eval_dict"], self.sam_current_stage, **kwargs
            )

            info["gt_reward"] = reward
            info["sam_eval_dict"]["reward"] = sam_reward

            return sam_reward
        else:
            raise NotImplementedError(self._reward_mode)

    def get_done(self, info: dict, **kwargs):
        if self.use_grounded_sam:
            return bool(info["sam_eval_dict"]["success"])
        else:
            return bool(info["success"])

    def step(self, action: Union[None, np.ndarray, Dict]):
        """When use_grounded_sam, all info keys without sam_ prefix is GT
        except for rewards during logging (rewards is sam_reward), gt_reward is GT
        """
        obs, reward, done, info = super().step(action)

        if self.use_grounded_sam:
            # Update info dict
            sam_eval_dict = info.pop("sam_eval_dict")
            for k, v in sam_eval_dict.items():
                # all sam related info are prefixed with sam_
                info[f"sam_{k}"] = v

                # Add accuracy eval info
                if isinstance(v, float):
                    if k == "reward":
                        info[f"sam_{k}_diff"] = v - info["gt_reward"]
                    else:
                        info[f"sam_{k}_diff"] = v - info[k]
                else:  # boolean
                    info[f"sam_{k}_acc"] = (v == info[k])

        return obs, reward, done, info

    # Add multi-view cameras
    def update_render_and_take_picture_sideview(self):
        """Update render and take pictures from all cameras (non-blocking)."""
        if self._renderer_type == "client":
            # NOTE: not compatible with StereoDepthCamera
            cameras = [x.camera for x in self._sideview_cameras.values()]
            self._scene._update_render_and_take_pictures(cameras)
        else:
            self.update_render()
            for cam in self._sideview_cameras.values():
                cam.take_picture()

    def get_images_sideview(self) -> Dict[str, Dict[str, np.ndarray]]:
        """Get (raw) images from all cameras (blocking)."""
        images = OrderedDict()
        for name, cam in self._sideview_cameras.items():
            images[name] = cam.get_images()
        return images

    def get_camera_params_sideview(self) -> Dict[str, Dict[str, np.ndarray]]:
        """Get camera parameters from all cameras."""
        params = OrderedDict()
        for name, cam in self._sideview_cameras.items():
            params[name] = cam.get_params()
        return params

    def _get_obs_images(self) -> OrderedDict:
        if self._image_obs_mode == "hand_base":
            return super()._get_obs_images()

        assert self._image_obs_mode == "sideview"

        self.update_render_and_take_picture_sideview()
        return OrderedDict(
            agent=self._get_obs_agent(),
            extra=self._get_obs_extra(),
            camera_param=self.get_camera_params_sideview(),
            image=self.get_images_sideview(),
        )

    def _setup_cameras(self):
        super()._setup_cameras()

        poses = []
        if not self.real_setup:
            poses.append(look_at([0.4, 0.4, 0.4], [0.0, 0.0, 0.2]))
            poses.append(look_at([0.4, -0.4, 0.4], [0.0, 0.0, 0.2]))
        else:
            poses.append(look_at([0.4, -1.1, 0.5], [0.4, 0.2, -0.2]))

        camera_configs = []
        for i, pose in enumerate(poses):
            camera_cfg = CameraConfig(f"sideview_camera_{i}",
                                      pose.p, pose.q, 512, 512, 1, 0.01, 10)
            camera_cfg.texture_names += ("Segmentation",)
            camera_configs.append(camera_cfg)

        self._sideview_camera_cfgs = parse_camera_cfgs(camera_configs)

        self._sideview_cameras = OrderedDict()
        if self._renderer_type != "client":
            for uid, camera_cfg in self._sideview_camera_cfgs.items():
                self._sideview_cameras[uid] = Camera(
                    camera_cfg, self._scene, self._renderer_type
                )

    def _register_render_cameras(self):
        if not self.real_setup:
            pose1 = look_at([0.4, 0.4, 0.4], [0.0, 0.0, 0.2])
            pose2 = look_at([0.4, -0.4, 0.4], [0.0, 0.0, 0.2])
            return [
                CameraConfig(f"render_camera_1", pose1.p, pose1.q, 512, 512, 1, 0.01, 10),
                CameraConfig(f"render_camera_2", pose2.p, pose2.q, 512, 512, 1, 0.01, 10),
            ]
        else:
            pose = look_at([0.4, -1.1, 0.5], [0.4, 0.2, -0.2])
            return CameraConfig("render_camera", pose.p, pose.q, 640, 480, 1, 0.01, 10)
        
    def _clear(self):
        super()._clear()
        self._sideview_cameras = OrderedDict()

    def _render_rgb_pcd_images(
        self, camera_params_dict=None, camera_captures_dict=None
    ) -> Tuple[List[np.ndarray], List[np.ndarray], List[np.ndarray]]:
        """
        :return rgb_images: a list of [512, 512, 3] np.uint8 np.ndarray
        :return xyz_images: a list of [512, 512, 3] np.float32 np.ndarray
                            per-pixel xyz coordinates in world frame
        :return xyz_masks: a list of [512, 512] np.bool np.ndarray
                           per-pixel valid mask
                           (in front of the far plane of camera frustum)
        """
        if camera_params_dict is None or camera_captures_dict is None:
            self.update_render_and_take_picture_sideview()
            camera_params_dict = self.get_camera_params_sideview()
            camera_captures_dict = self.get_images_sideview()

        rgb_images = []
        xyz_images = []  # xyz_images in world coordinates
        xyz_masks = []  # xyz_mask for valid points
        for cam_name in camera_captures_dict.keys():
            camera_params = camera_params_dict[cam_name]
            camera_captures = camera_captures_dict[cam_name]

            rgba = camera_captures["Color"]
            rgb_images.append(
                np.clip(rgba[:, :, :3] * 255, 0, 255).astype(np.uint8)
            )

            pos_depth = camera_captures["Position"]
            xyz_image = pos_depth[:, :, :3]
            xyz_masks.append(pos_depth[..., 3] < 1)

            image_shape = xyz_image.shape[:2]
            T = camera_params["cam2world_gl"]
            xyz_image = xyz_image.reshape(-1, 3) @ T[:3, :3].T + T[:3, 3]
            xyz_images.append(xyz_image.reshape(*image_shape, 3))

        return rgb_images, xyz_images, xyz_masks

    # FIXME: remove
    # def _initialize_grounded_sam(self):
    #     """Initialize properties used by grounded_sam"""
    #     self.env_object_texts = ["green cube", "red bowl"]

    #     # if self.grounded_sam is None:
    #     #     import os
    #     #     self.grounded_sam_output_dir = Path(os.environ["log_dir"]) \
    #     #         / 'grounded_sam'
    # def compute_sparse_grounded_sam_reward(self, info, **kwargs) -> float:
    #
    #     def save_pred_result(correct_pred: bool, rgb_images, text_prompt,
    #                          boxes_filt_batch: List[np.ndarray],
    #                          pred_phrases_batch: List[List[str]],
    #                          pred_masks_batch: List[np.ndarray]):
    #         for img_i, rgb_image in enumerate(rgb_images):
    #             boxes_filt = boxes_filt_batch[img_i]
    #             pred_phrases = pred_phrases_batch[img_i]
    #             pred_masks = pred_masks_batch[img_i]
    #             # Save pred_mask results
    #             import uuid
    #             self.grounded_sam.save_pred_result(
    #                 self.grounded_sam_output_dir / (f'{correct_pred}_{self._elapsed_steps}_'+str(uuid.uuid4())),
    #                 rgb_image, text_prompt,
    #                 boxes_filt, pred_phrases, pred_masks
    #             )
    #     save_pred_result(
    #         info["success"] == False, rgb_images,
    #         text_prompt + f'(env {info["success"]}, pred {False})',
    #         boxes_filt_batch, pred_phrases_batch, pred_masks_batch
    #     )
    #     return 0.0


@register_env("PlaceCubeInBowlEasy-v0", max_episode_steps=20, extra_state_obs=True,
              fix_init_bowl_pos=True, dist_cube_bowl=0.15)
@register_env("PlaceCubeInBowlEasy-v1", max_episode_steps=20, extra_state_obs=True,
              fix_init_bowl_pos=True, dist_cube_bowl=0.15,
              no_static_checks=True)
class PlaceCubeInBowlEasyEnv(PlaceCubeInBowlEnv):
    """Environment where robot gripper starts at grasping cube position"""

    def __init__(self, *args, **kwargs):
        super().__init__(*args, **kwargs)

        self.max_episode_steps = 20

    def _initialize_agent(self):
        super()._initialize_agent()
        self.agent.robot.set_qpos(self.robot_grasp_cube_qpos)<|MERGE_RESOLUTION|>--- conflicted
+++ resolved
@@ -123,11 +123,8 @@
                  success_needs_ungrasp=False,
                  ungrasp_sparse_reward=False,
                  ungrasp_reward_scale=1.0,
-<<<<<<< HEAD
                  gsam_track_cfg={},
-=======
                  real_setup=False,
->>>>>>> e7369a53
                  **kwargs):
         if asset_root is None:
             asset_root = self.DEFAULT_ASSET_ROOT
@@ -175,13 +172,8 @@
 
         self.pmodel = None
 
-<<<<<<< HEAD
-=======
-        self.grounded_sam = None
-        
         self.real_setup = real_setup
 
->>>>>>> e7369a53
         self._check_assets()
 
         ### Grounded-SAM related ###
@@ -486,22 +478,16 @@
                         get_axis_aligned_bbox_for_actor(self.bowl)
                     ),
                 )
-<<<<<<< HEAD
         if self.stage_obs:
             # NOTE: this comes one-step later than evaluate/reward
             if self.use_grounded_sam:
                 obs.update(stage=self.sam_current_stage.astype(float))
             else:
                 obs.update(stage=self.current_stage.astype(float))
-=======
-            if self.stage_obs:
-                obs.update(
-                    stage=self.current_stage.astype(float)
-                )
         # print("goal", self.goal_pos)
         # print("bowl", self.bowl.pose)
         # print("cube", self.cube.pose)
->>>>>>> e7369a53
+
         return obs
 
     def check_cube_inside(self, bowl_bbox=None, cube_bbox=None):
@@ -1080,7 +1066,7 @@
         else:
             pose = look_at([0.4, -1.1, 0.5], [0.4, 0.2, -0.2])
             return CameraConfig("render_camera", pose.p, pose.q, 640, 480, 1, 0.01, 10)
-        
+
     def _clear(self):
         super()._clear()
         self._sideview_cameras = OrderedDict()
